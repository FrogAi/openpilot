#include "selfdrive/ui/qt/onroad/annotated_camera.h"

#include <QPainter>
#include <algorithm>
#include <cmath>

#include "common/swaglog.h"
#include "selfdrive/ui/qt/onroad/buttons.h"
#include "selfdrive/ui/qt/util.h"

// Window that shows camera view and variety of info drawn on top
AnnotatedCameraWidget::AnnotatedCameraWidget(VisionStreamType type, QWidget* parent) : fps_filter(UI_FREQ, 3, 1. / UI_FREQ), CameraWidget("camerad", type, true, parent) {
  pm = std::make_unique<PubMaster, const std::initializer_list<const char *>>({"uiDebug"});

  main_layout = new QVBoxLayout(this);
  main_layout->setMargin(UI_BORDER_SIZE);
  main_layout->setSpacing(0);

  QHBoxLayout *buttons_layout = new QHBoxLayout();
  buttons_layout->setSpacing(0);

  // Neokii screen recorder
  screenRecorder = new ScreenRecorder(this);
  buttons_layout->addWidget(screenRecorder);

  experimental_btn = new ExperimentalButton(this);
  buttons_layout->addWidget(experimental_btn);

  QVBoxLayout *top_right_layout = new QVBoxLayout();
  top_right_layout->setSpacing(0);
  top_right_layout->addLayout(buttons_layout);

  pedal_icons = new PedalIcons(this);
  top_right_layout->addWidget(pedal_icons, 0, Qt::AlignRight);

  main_layout->addLayout(top_right_layout, 0);
  main_layout->setAlignment(top_right_layout, Qt::AlignTop | Qt::AlignRight);

  map_settings_btn = new MapSettingsButton(this);
  main_layout->addWidget(map_settings_btn, 0, Qt::AlignBottom | Qt::AlignRight);

  dm_img = loadPixmap("../assets/img_driver_face.png", {img_size + 5, img_size + 5});

  // Initialize FrogPilot widgets
  initializeFrogPilotWidgets();
}

void AnnotatedCameraWidget::updateState(int alert_height, const UIState &s) {
  const int SET_SPEED_NA = 255;
  const SubMaster &sm = *(s.sm);

  const bool cs_alive = sm.alive("controlsState");
  const bool nav_alive = sm.alive("navInstruction") && sm["navInstruction"].getValid();
  const auto cs = sm["controlsState"].getControlsState();
  const auto car_state = sm["carState"].getCarState();
  const auto nav_instruction = sm["navInstruction"].getNavInstruction();

  // Handle older routes where vCruiseCluster is not set
  float v_cruise = cs.getVCruiseCluster() == 0.0 ? cs.getVCruise() : cs.getVCruiseCluster();
  setSpeed = cs_alive ? v_cruise : SET_SPEED_NA;
  is_cruise_set = setSpeed > 0 && (int)setSpeed != SET_SPEED_NA;
  if (is_cruise_set && !s.scene.is_metric) {
    setSpeed *= KM_TO_MILE;
  }

  // Handle older routes where vEgoCluster is not set
  v_ego_cluster_seen = v_ego_cluster_seen || car_state.getVEgoCluster() != 0.0;
  float v_ego = v_ego_cluster_seen && !s.scene.use_wheel_speed ? car_state.getVEgoCluster() : car_state.getVEgo();
  speed = cs_alive ? std::max<float>(0.0, v_ego) : 0.0;
  speed *= s.scene.is_metric ? MS_TO_KPH : MS_TO_MPH;

  auto speed_limit_sign = nav_instruction.getSpeedLimitSign();
  speedLimit = slcOverridden ? s.scene.speed_limit_overridden_speed : speedLimitController ? s.scene.speed_limit : nav_alive ? nav_instruction.getSpeedLimit() : 0.0;
  speedLimit *= (s.scene.is_metric ? MS_TO_KPH : MS_TO_MPH);
  if (speedLimitController && !slcOverridden) {
    speedLimit = speedLimit - (showSLCOffset ? slcSpeedLimitOffset : 0);
  }

  has_us_speed_limit = (nav_alive && speed_limit_sign == cereal::NavInstruction::SpeedLimitSign::MUTCD) || (speedLimitController && !useViennaSLCSign) && !hideSpeedLimit;
  has_eu_speed_limit = (nav_alive && speed_limit_sign == cereal::NavInstruction::SpeedLimitSign::VIENNA) || (speedLimitController && useViennaSLCSign) && !hideSpeedLimit;
  is_metric = s.scene.is_metric;
  speedUnit =  s.scene.is_metric ? tr("km/h") : tr("mph");
  hideBottomIcons = (cs.getAlertSize() != cereal::ControlsState::AlertSize::NONE || turnSignalAnimation && (turnSignalLeft || turnSignalRight) && (signalStyle == "traditional" || signalStyle == "traditional_gif") || bigMapOpen);
  status = s.status;

  // update engageability/experimental mode button
  experimental_btn->updateState(s, leadInfo);

  // update DM icon
  auto dm_state = sm["driverMonitoringState"].getDriverMonitoringState();
  dmActive = dm_state.getIsActiveMode();
  rightHandDM = dm_state.getIsRHD();
  // DM icon transition
  dm_fade_state = std::clamp(dm_fade_state+0.2*(0.5-dmActive), 0.0, 1.0);

  // hide map settings button for alerts and flip for right hand DM
  if (map_settings_btn->isEnabled()) {
    map_settings_btn->setVisible(!hideBottomIcons && compass && !hideMapIcon);
    main_layout->setAlignment(map_settings_btn, (rightHandDM && !compass || !rightHandDM && compass ? Qt::AlignLeft : Qt::AlignRight) | Qt::AlignBottom);
  }

  // Update FrogPilot widgets
  updateFrogPilotVariables(alert_height, s.scene);
}

void AnnotatedCameraWidget::drawHud(QPainter &p) {
  p.save();

  // Header gradient
  QLinearGradient bg(0, UI_HEADER_HEIGHT - (UI_HEADER_HEIGHT / 2.5), 0, UI_HEADER_HEIGHT);
  bg.setColorAt(0, QColor::fromRgbF(0, 0, 0, 0.45));
  bg.setColorAt(1, QColor::fromRgbF(0, 0, 0, 0));
  p.fillRect(0, 0, width(), UI_HEADER_HEIGHT, bg);

  QString speedLimitStr = (speedLimit > 1) ? QString::number(std::nearbyint(speedLimit)) : "–";
  QString speedLimitOffsetStr = (slcSpeedLimitOffset == 0) ? "–" : QString::number(slcSpeedLimitOffset, 'f', 0).prepend((slcSpeedLimitOffset > 0) ? "+" : "");
  QString speedStr = QString::number(std::nearbyint(speed));
  QString setSpeedStr = is_cruise_set ? QString::number(std::nearbyint(setSpeed - cruiseAdjustment)) : "–";

  // Draw outer box + border to contain set speed and speed limit
  const int sign_margin = 12;
  const int us_sign_height = 186;
  const int eu_sign_size = 176;

  const QSize default_size = {172, 204};
  QSize set_speed_size = default_size;
  if (is_metric || has_eu_speed_limit) set_speed_size.rwidth() = 200;
  if (has_us_speed_limit && speedLimitStr.size() >= 3) set_speed_size.rwidth() = 223;

  if (has_us_speed_limit) set_speed_size.rheight() += us_sign_height + sign_margin;
  else if (has_eu_speed_limit) set_speed_size.rheight() += eu_sign_size + sign_margin;

  int top_radius = 32;
  int bottom_radius = has_eu_speed_limit ? 100 : 32;

  QRect set_speed_rect(QPoint(60 + (default_size.width() - set_speed_size.width()) / 2, 45), set_speed_size);
  if (is_cruise_set && cruiseAdjustment != 0) {
    float transition = qBound(0.0f, 5.0f * (cruiseAdjustment / setSpeed), 1.0f);
    QColor min = whiteColor(75);
    QColor max = vtscControllingCurve ? redColor() : greenColor();

    p.setPen(QPen(QColor::fromRgbF(
      min.redF() + transition * (max.redF() - min.redF()),
      min.greenF() + transition * (max.greenF() - min.greenF()),
      min.blueF() + transition * (max.blueF() - min.blueF())
    ), 10));
  } else if (trafficModeActive) {
    p.setPen(QPen(redColor(), 10));
  } else {
    p.setPen(QPen(whiteColor(75), 6));
  }
  p.setBrush(blackColor(166));
  drawRoundedRect(p, set_speed_rect, top_radius, top_radius, bottom_radius, bottom_radius);

  QColor max_color = QColor(0x80, 0xd8, 0xa6, 0xff);
  QColor set_speed_color = whiteColor();
  if (!hideMaxSpeed) {
    // Draw MAX
    if (is_cruise_set) {
      if (status == STATUS_DISENGAGED) {
        max_color = whiteColor();
      } else if (status == STATUS_OVERRIDE) {
        max_color = QColor(0x91, 0x9b, 0x95, 0xff);
      } else if (speedLimit > 0) {
        auto interp_color = [=](QColor c1, QColor c2, QColor c3) {
          return speedLimit > 0 ? interpColor(setSpeed, {speedLimit + 5, speedLimit + 15, speedLimit + 25}, {c1, c2, c3}) : c1;
        };
        max_color = interp_color(max_color, QColor(0xff, 0xe4, 0xbf), QColor(0xff, 0xbf, 0xbf));
        set_speed_color = interp_color(set_speed_color, QColor(0xff, 0x95, 0x00), QColor(0xff, 0x00, 0x00));
      }
    } else {
      max_color = QColor(0xa6, 0xa6, 0xa6, 0xff);
      set_speed_color = QColor(0x72, 0x72, 0x72, 0xff);
    }
    p.setFont(InterFont(40, QFont::DemiBold));
    p.setPen(max_color);
    p.drawText(set_speed_rect.adjusted(0, 27, 0, 0), Qt::AlignTop | Qt::AlignHCenter, tr("MAX"));
    p.setFont(InterFont(90, QFont::Bold));
    p.setPen(set_speed_color);
    p.drawText(set_speed_rect.adjusted(0, 77, 0, 0), Qt::AlignTop | Qt::AlignHCenter, setSpeedStr);
  }

  const QRect sign_rect = set_speed_rect.adjusted(sign_margin, default_size.height(), -sign_margin, -sign_margin);
  p.save();
  // US/Canada (MUTCD style) sign
  if (has_us_speed_limit) {
    p.setPen(Qt::NoPen);
    p.setBrush(whiteColor());
    p.drawRoundedRect(sign_rect, 24, 24);
    p.setPen(QPen(blackColor(), 6));
    p.drawRoundedRect(sign_rect.adjusted(9, 9, -9, -9), 16, 16);

    p.setOpacity(slcOverridden ? 0.25 : 1.0);
    if (speedLimitController && showSLCOffset && !slcOverridden) {
      p.setFont(InterFont(28, QFont::DemiBold));
      p.drawText(sign_rect.adjusted(0, 22, 0, 0), Qt::AlignTop | Qt::AlignHCenter, tr("LIMIT"));
      p.setFont(InterFont(70, QFont::Bold));
      p.drawText(sign_rect.adjusted(0, 51, 0, 0), Qt::AlignTop | Qt::AlignHCenter, speedLimitStr);
      p.setFont(InterFont(50, QFont::DemiBold));
      p.drawText(sign_rect.adjusted(0, 120, 0, 0), Qt::AlignTop | Qt::AlignHCenter, speedLimitOffsetStr);
    } else {
      p.setFont(InterFont(28, QFont::DemiBold));
      p.drawText(sign_rect.adjusted(0, 22, 0, 0), Qt::AlignTop | Qt::AlignHCenter, tr("SPEED"));
      p.drawText(sign_rect.adjusted(0, 51, 0, 0), Qt::AlignTop | Qt::AlignHCenter, tr("LIMIT"));
      p.setFont(InterFont(70, QFont::Bold));
      p.drawText(sign_rect.adjusted(0, 85, 0, 0), Qt::AlignTop | Qt::AlignHCenter, speedLimitStr);
    }
  }

  // EU (Vienna style) sign
  if (has_eu_speed_limit) {
    p.setPen(Qt::NoPen);
    p.setBrush(whiteColor());
    p.drawEllipse(sign_rect);
    p.setPen(QPen(Qt::red, 20));
    p.drawEllipse(sign_rect.adjusted(16, 16, -16, -16));

    p.setOpacity(slcOverridden ? 0.25 : 1.0);
    p.setPen(blackColor());
    if (showSLCOffset) {
      p.setFont(InterFont((speedLimitStr.size() >= 3) ? 60 : 70, QFont::Bold));
      p.drawText(sign_rect.adjusted(0, -25, 0, 0), Qt::AlignCenter, speedLimitStr);
      p.setFont(InterFont(40, QFont::DemiBold));
      p.drawText(sign_rect.adjusted(0, 100, 0, 0), Qt::AlignTop | Qt::AlignHCenter, speedLimitOffsetStr);
    } else {
      p.setFont(InterFont((speedLimitStr.size() >= 3) ? 60 : 70, QFont::Bold));
      p.drawText(sign_rect, Qt::AlignCenter, speedLimitStr);
    }
  }

  p.restore();

  // current speed
  if (!(bigMapOpen || hideSpeed)) {
    if (standstillDuration > 1) {
      float transition = qBound(0.0f, standstillDuration / 120.0f, 1.0f);
      QColor start, end;

      if (standstillDuration <= 60) {
        start = end = bg_colors[STATUS_ENGAGED];
      } else if (standstillDuration <= 90) {
        start = bg_colors[STATUS_ENGAGED];
        end = bg_colors[STATUS_CONDITIONAL_OVERRIDDEN];
        transition = (standstillDuration - 60) / 30.0f;
      } else if (standstillDuration <= 120) {
        start = bg_colors[STATUS_CONDITIONAL_OVERRIDDEN];
        end = bg_colors[STATUS_TRAFFIC_MODE_ACTIVE];
        transition = (standstillDuration - 90) / 30.0f;
      } else {
        start = end = bg_colors[STATUS_TRAFFIC_MODE_ACTIVE];
        transition = 0.0f;
      }

      QColor blendedColor(
        start.red() + transition * (end.red() - start.red()),
        start.green() + transition * (end.green() - start.green()),
        start.blue() + transition * (end.blue() - start.blue())
      );

      p.setPen(QPen(blendedColor));

      int minutes = standstillDuration / 60;
      int seconds = standstillDuration % 60;

      p.setFont(InterFont(176, QFont::Bold));
      drawText(p, rect().center().x(), 210, minutes == 1 ? "1 minute" : QString("%1 minutes").arg(minutes), 255, true);
      p.setFont(InterFont(66));
      drawText(p, rect().center().x(), 290, QString("%1 seconds").arg(seconds));
    } else {
      p.setFont(InterFont(176, QFont::Bold));
      drawText(p, rect().center().x(), 210, speedStr);
      p.setFont(InterFont(66));
      drawText(p, rect().center().x(), 290, speedUnit, 200);
    }
  }

  p.restore();
}

void AnnotatedCameraWidget::drawText(QPainter &p, int x, int y, const QString &text, int alpha, bool overridePen) {
  QRect real_rect = p.fontMetrics().boundingRect(text);
  real_rect.moveCenter({x, y - real_rect.height() / 2});

  if (!overridePen) {
    p.setPen(QColor(0xff, 0xff, 0xff, alpha));
  }
  p.drawText(real_rect.x(), real_rect.bottom(), text);
}

void AnnotatedCameraWidget::initializeGL() {
  CameraWidget::initializeGL();
  qInfo() << "OpenGL version:" << QString((const char*)glGetString(GL_VERSION));
  qInfo() << "OpenGL vendor:" << QString((const char*)glGetString(GL_VENDOR));
  qInfo() << "OpenGL renderer:" << QString((const char*)glGetString(GL_RENDERER));
  qInfo() << "OpenGL language version:" << QString((const char*)glGetString(GL_SHADING_LANGUAGE_VERSION));

  prev_draw_t = millis_since_boot();
  setBackgroundColor(bg_colors[STATUS_DISENGAGED]);
}

void AnnotatedCameraWidget::updateFrameMat() {
  CameraWidget::updateFrameMat();
  UIState *s = uiState();
  int w = width(), h = height();

  s->fb_w = w;
  s->fb_h = h;

  // Apply transformation such that video pixel coordinates match video
  // 1) Put (0, 0) in the middle of the video
  // 2) Apply same scaling as video
  // 3) Put (0, 0) in top left corner of video
  s->car_space_transform.reset();
  s->car_space_transform.translate(w / 2 - x_offset, h / 2 - y_offset)
      .scale(zoom, zoom)
      .translate(-intrinsic_matrix.v[2], -intrinsic_matrix.v[5]);
}

void AnnotatedCameraWidget::drawLaneLines(QPainter &painter, const UIState *s, float v_ego) {
  painter.save();

  const UIScene &scene = s->scene;
  SubMaster &sm = *(s->sm);

  // lanelines
  for (int i = 0; i < std::size(scene.lane_line_vertices); ++i) {
    if (useStockColors) {
      painter.setBrush(QColor::fromRgbF(1.0, 1.0, 1.0, std::clamp<float>(scene.lane_line_probs[i], 0.0, 0.7)));
    } else {
      painter.setBrush(scene.lane_lines_color);
    }
    painter.drawPolygon(scene.lane_line_vertices[i]);
  }

  // road edges
  for (int i = 0; i < std::size(scene.road_edge_vertices); ++i) {
    painter.setBrush(QColor::fromRgbF(1.0, 0, 0, std::clamp<float>(1.0 - scene.road_edge_stds[i], 0.0, 1.0)));
    painter.drawPolygon(scene.road_edge_vertices[i]);
  }

  // paint path
  QLinearGradient bg(0, height(), 0, 0);
  if (experimentalMode || scene.acceleration_path) {
    // The first half of track_vertices are the points for the right side of the path
    // and the indices match the positions of accel from uiPlan
    const auto &acceleration_const = sm["uiPlan"].getUiPlan().getAccel();
    const int max_len = std::min<int>(scene.track_vertices.length() / 2, acceleration_const.size());

    // Copy of the acceleration vector
    std::vector<float> acceleration;
    acceleration.reserve(acceleration_const.size());
    for (size_t i = 0; i < acceleration_const.size(); ++i) {
      acceleration.push_back(acceleration_const[i]);
    }

    float v_ego = sm["carState"].getCarState().getVEgo();
    const float hue_shift_speed = 0.5; // Adjust this value to control the speed of the rainbow scroll
    static float hue_base = 0.0; // Base hue that changes over time
    hue_base = fmod(hue_base + v_ego * hue_shift_speed, 360.0); // Update base hue to create scrolling effect

    for (int i = 0; i < max_len; ++i) {
      // Some points are out of frame
      int track_idx = max_len - i - 1;  // flip idx to start from bottom right
      if (scene.track_vertices[track_idx].y() < 0 || scene.track_vertices[track_idx].y() > height()) continue;

      // Flip so 0 is bottom of frame
      float lin_grad_point = (height() - scene.track_vertices[track_idx].y()) / height();
<<<<<<< HEAD
      float acceleration_abs = fabs(acceleration[i]);

    if (acceleration_abs < 1.1 && scene.rainbow_path) {
            float saturation = util::map_val(acceleration_abs, 0.0f, 1.0f, 0.6f, 0.8f); // higher saturation when acceleration_abs is 0
            float lightness = util::map_val(acceleration_abs, 0.0f, 1.0f, 0.7f, 0.5f);
            float alpha = util::map_val(acceleration_abs, 0.0f, 1.0f, 0.5f, 0.8f);

            float perspective_factor = lin_grad_point;
            float rainbow_height = 0.1 + 0.4 * perspective_factor;

            for (int j = 0; j <= 50; ++j) {
                float color_position = static_cast<float>(j) / 50.0;
                if (color_position >= lin_grad_point - rainbow_height / 2 && color_position <= lin_grad_point + rainbow_height / 2) {
                    float hue = fmod(hue_base + color_position * 360.0, 360.0);
                    QColor rainbow_color = QColor::fromHslF(hue / 360.0, saturation, lightness, alpha);
                    bg.setColorAt(color_position, rainbow_color);
                }
            }
=======

      // If acceleration is between -0.25 and 0.25, resort to the theme color
      if (std::abs(acceleration[i]) < 0.25 && !useStockColors) {
        QColor color = scene.path_color;
        bg.setColorAt(0.0f, color);
        color.setAlphaF(0.5f);
        bg.setColorAt(0.5f, color);
        color.setAlphaF(0.1f);
        bg.setColorAt(1.0f, color);
>>>>>>> 8ae097dc
      } else {
        // If acceleration is between -0.25 and 0.25, resort to the theme color
        if (std::abs(acceleration[i]) < 0.25 && !useStockColors) {
          QColor color = scene.path_color;
  
          bg.setColorAt(0.0, color);
  
          color.setAlphaF(0.5);
          bg.setColorAt(0.5, color);
  
          color.setAlphaF(0.1);
          bg.setColorAt(1.0, color);
        } else {
          // speed up: 120, slow down: 0
          float path_hue = fmax(fmin(60 + acceleration[i] * 35, 120), 0);
          // FIXME: painter.drawPolygon can be slow if hue is not rounded
          path_hue = int(path_hue * 100 + 0.5) / 100;
  
          float saturation = fmin(fabs(acceleration[i] * 1.5), 1);
          float lightness = util::map_val(saturation, 0.0f, 1.0f, 0.95f, 0.62f);  // lighter when grey
          float alpha = util::map_val(lin_grad_point, 0.75f / 2.f, 0.75f, 0.4f, 0.0f);  // matches previous alpha fade
          bg.setColorAt(lin_grad_point, QColor::fromHslF(path_hue / 360., saturation, lightness, alpha));
  
          // Skip a point, unless next is last
          i += (i + 2) < max_len ? 1 : 0;
        }
      }
    }

  } else {
    bg.setColorAt(0.0, QColor::fromHslF(148 / 360., 0.94, 0.51, 0.4));
    bg.setColorAt(0.5, QColor::fromHslF(112 / 360., 1.0, 0.68, 0.35));
    bg.setColorAt(1.0, QColor::fromHslF(112 / 360., 1.0, 0.68, 0.0));
  }

  painter.setBrush(bg);
  painter.drawPolygon(scene.track_vertices);

  if (scene.show_stopping_point && scene.red_light && speed > 1 && !(conditionalStatus == 1 || conditionalStatus == 3 || conditionalStatus == 5)) {
    QPointF last_point = scene.track_vertices.last();
    QPointF adjusted_point = last_point - QPointF(stopSignImg.width() / 2, stopSignImg.height());
    painter.drawPixmap(adjusted_point, stopSignImg);

    if (scene.show_stopping_point_metrics) {
      QFont font = InterFont(35, QFont::DemiBold);
      QString text = QString::number(modelLength * distanceConversion) + leadDistanceUnit;
      int text_width = QFontMetrics(font).horizontalAdvance(text);
      QPointF text_position = last_point - QPointF(text_width / 2, stopSignImg.height() + 35);

      painter.save();
      painter.setFont(font);
      painter.setPen(Qt::white);
      painter.drawText(text_position, text);
      painter.restore();
    }
  }

  // Paint blindspot path
  if (scene.blind_spot_path) {
    QLinearGradient bs(0, height(), 0, 0);

    bs.setColorAt(0.0f, QColor::fromHslF(0 / 360.0f, 0.75f, 0.5f, 0.6f));
    bs.setColorAt(0.5f, QColor::fromHslF(0 / 360.0f, 0.75f, 0.5f, 0.4f));
    bs.setColorAt(1.0f, QColor::fromHslF(0 / 360.0f, 0.75f, 0.5f, 0.2f));

    painter.setBrush(bs);
    if (blindSpotLeft) {
      painter.drawPolygon(scene.track_adjacent_vertices[4]);
    }
    if (blindSpotRight) {
      painter.drawPolygon(scene.track_adjacent_vertices[5]);
    }
  }

  // Paint adjacent lane paths
  if ((scene.adjacent_path || scene.adjacent_path_metrics) && v_ego >= scene.minimum_lane_change_speed) {
    QLinearGradient ap(0, height(), 0, 0);

    std::function<void(float)> setAdjacentPathColors = [&](float hue) {
      ap.setColorAt(0.0f, QColor::fromHslF(hue / 360.0f, 0.75f, 0.5f, 0.6f));
      ap.setColorAt(0.5f, QColor::fromHslF(hue / 360.0f, 0.75f, 0.5f, 0.4f));
      ap.setColorAt(1.0f, QColor::fromHslF(hue / 360.0f, 0.75f, 0.5f, 0.2f));
    };

    std::function<void(const QPolygonF&, float, bool)> drawAdjacentLane = [&](const QPolygonF &lane, float laneWidth, bool isBlindSpot) {
      if (isBlindSpot) {
        setAdjacentPathColors(0.0f);
      } else {
        float hue = 120.0f * (1 - fmin(fabs(laneWidth - laneDetectionWidth) / (laneDetectionWidth / 2), 1));
        setAdjacentPathColors(hue);
      }

      painter.setBrush(ap);
      painter.drawPolygon(lane);

      if (scene.adjacent_path_metrics) {
        painter.setFont(InterFont(30, QFont::DemiBold));
        painter.setPen(Qt::white);

        QString text = isBlindSpot ? tr("Vehicle in blind spot") : QString::number(laneWidth * distanceConversion, 'f', 2) + leadDistanceUnit;
        painter.drawText(lane.boundingRect(), Qt::AlignCenter, text);
        painter.setPen(Qt::NoPen);
      }
    };

    drawAdjacentLane(scene.track_adjacent_vertices[4], scene.lane_width_left, blindSpotLeft);
    drawAdjacentLane(scene.track_adjacent_vertices[5], scene.lane_width_right, blindSpotRight);
  }

  // Paint path edges
  QLinearGradient pe(0, height(), 0, 0);

  std::function<void(QLinearGradient&, const QColor&)> setPathEdgeColors = [&](QLinearGradient &gradient, const QColor &baseColor) {
    gradient.setColorAt(0.0f, baseColor);
    QColor color = baseColor;
    color.setAlphaF(0.5f);
    gradient.setColorAt(0.5f, color);
    color.setAlphaF(0.1f);
    gradient.setColorAt(1.0f, color);
  };

  if (alwaysOnLateralActive) {
    setPathEdgeColors(pe, bg_colors[STATUS_ALWAYS_ON_LATERAL_ACTIVE]);
  } else if (conditionalStatus == 1 || conditionalStatus == 3 || conditionalStatus == 5) {
    setPathEdgeColors(pe, bg_colors[STATUS_CONDITIONAL_OVERRIDDEN]);
  } else if (experimentalMode) {
    setPathEdgeColors(pe, bg_colors[STATUS_EXPERIMENTAL_MODE_ACTIVE]);
  } else if (trafficModeActive) {
    setPathEdgeColors(pe, bg_colors[STATUS_TRAFFIC_MODE_ACTIVE]);
  } else if (scene.navigate_on_openpilot) {
    setPathEdgeColors(pe, bg_colors[STATUS_NAVIGATION_ACTIVE]);
  } else if (!useStockColors) {
    setPathEdgeColors(pe, scene.path_edges_color);
  } else {
    pe.setColorAt(0.0f, QColor::fromHslF(148 / 360.0f, 0.94f, 0.51f, 1.0f));
    pe.setColorAt(0.5f, QColor::fromHslF(112 / 360.0f, 1.00f, 0.68f, 0.5f));
    pe.setColorAt(1.0f, QColor::fromHslF(112 / 360.0f, 1.00f, 0.68f, 0.1f));
  }

  QPainterPath path;
  path.addPolygon(scene.track_vertices);
  path.addPolygon(scene.track_edge_vertices);

  painter.setBrush(pe);
  painter.drawPath(path);

  painter.restore();
}

void AnnotatedCameraWidget::drawDriverState(QPainter &painter, const UIState *s) {
  const UIScene &scene = s->scene;

  painter.save();

  // base icon
  int offset = UI_BORDER_SIZE + btn_size / 2;
  int x = rightHandDM ? width() - offset : offset;
  if (rightHandDM && map_settings_btn->isEnabled() && !hideMapIcon) {
    x -= 250;
  } else if (onroadDistanceButton) {
    x += 250;
  }
  offset += statusBarHeight / 2;
  int y = height() - offset;
  float opacity = dmActive ? 0.65 : 0.2;
  drawIcon(painter, QPoint(x, y), dm_img, blackColor(70), opacity);

  // face
  QPointF face_kpts_draw[std::size(default_face_kpts_3d)];
  float kp;
  for (int i = 0; i < std::size(default_face_kpts_3d); ++i) {
    kp = (scene.face_kpts_draw[i].v[2] - 8) / 120 + 1.0;
    face_kpts_draw[i] = QPointF(scene.face_kpts_draw[i].v[0] * kp + x, scene.face_kpts_draw[i].v[1] * kp + y);
  }

  painter.setPen(QPen(QColor::fromRgbF(1.0, 1.0, 1.0, opacity), 5.2, Qt::SolidLine, Qt::RoundCap));
  painter.drawPolyline(face_kpts_draw, std::size(default_face_kpts_3d));

  // tracking arcs
  const int arc_l = 133;
  const float arc_t_default = 6.7;
  const float arc_t_extend = 12.0;
  QColor arc_color = QColor::fromRgbF(0.545 - 0.445 * s->engaged(),
                                      0.545 + 0.4 * s->engaged(),
                                      0.545 - 0.285 * s->engaged(),
                                      0.4 * (1.0 - dm_fade_state));
  float delta_x = -scene.driver_pose_sins[1] * arc_l / 2;
  float delta_y = -scene.driver_pose_sins[0] * arc_l / 2;
  painter.setPen(QPen(arc_color, arc_t_default+arc_t_extend*fmin(1.0, scene.driver_pose_diff[1] * 5.0), Qt::SolidLine, Qt::RoundCap));
  painter.drawArc(QRectF(std::fmin(x + delta_x, x), y - arc_l / 2, fabs(delta_x), arc_l), (scene.driver_pose_sins[1]>0 ? 90 : -90) * 16, 180 * 16);
  painter.setPen(QPen(arc_color, arc_t_default+arc_t_extend*fmin(1.0, scene.driver_pose_diff[0] * 5.0), Qt::SolidLine, Qt::RoundCap));
  painter.drawArc(QRectF(x - arc_l / 2, std::fmin(y + delta_y, y), arc_l, fabs(delta_y)), (scene.driver_pose_sins[0]>0 ? 0 : 180) * 16, 180 * 16);

  painter.restore();
}

void AnnotatedCameraWidget::drawLead(QPainter &painter, const cereal::RadarState::LeadData::Reader &lead_data, const QPointF &vd, float v_ego, const QColor &lead_marker_color, bool adjacent) {
  painter.save();

  const float speedBuff = useStockColors || adjacent ? 10. : 25.;  // Make the center of the chevron appear sooner if a theme is active
  const float leadBuff = useStockColors || adjacent ? 40. : 100.;  // Make the center of the chevron appear sooner if a theme is active
  const float d_rel = lead_data.getDRel() + (adjacent ? fabs(lead_data.getYRel()) : 0);
  const float v_rel = lead_data.getVRel();

  float fillAlpha = 0;
  if (d_rel < leadBuff) {
    fillAlpha = 255 * (1.0 - (d_rel / leadBuff));
    if (v_rel < 0) {
      fillAlpha += 255 * (-1 * (v_rel / speedBuff));
    }
    fillAlpha = (int)(fmin(fillAlpha, 255));
  }

  float sz = std::clamp((25 * 30) / (d_rel / 3 + 30), adjacent ? 5.0f : 15.0f, adjacent ? 20.0f : 30.0f) * 2.35;
  float x = std::clamp((float)vd.x(), 0.f, width() - sz / 2);
  float y = std::fmin(height() - sz * .6, (float)vd.y());

  float g_xo = sz / 5;
  float g_yo = sz / 10;

  QPointF glow[] = {{x + (sz * 1.35) + g_xo, y + sz + g_yo}, {x, y - g_yo}, {x - (sz * 1.35) - g_xo, y + sz + g_yo}};
  painter.setBrush(QColor(218, 202, 37, 255));
  painter.drawPolygon(glow, std::size(glow));

  // chevron
  QPointF chevron[] = {{x + (sz * 1.25), y + sz}, {x, y}, {x - (sz * 1.25), y + sz}};
  if (useStockColors) {
    painter.setBrush(redColor(fillAlpha));
  } else {
    painter.setBrush(lead_marker_color);
  }
  painter.drawPolygon(chevron, std::size(chevron));

  if (leadInfo) {
    float lead_speed = std::max(v_rel + v_ego, 0.0f);

    painter.setPen(Qt::white);
    painter.setFont(InterFont(35, QFont::Bold));

    QString text;
    if (adjacent) {
      text = QString("%1 %2 | %3 %4")
              .arg(qRound(d_rel * distanceConversion))
              .arg(leadDistanceUnit)
              .arg(qRound(lead_speed * speedConversion))
              .arg(leadSpeedUnit);
    } else {
      text = QString("%1 %2 | %3 %4 | %5 %6")
              .arg(qRound(d_rel * distanceConversion))
              .arg(leadDistanceUnit)
              .arg(qRound(lead_speed * speedConversion))
              .arg(leadSpeedUnit)
              .arg(QString::number(d_rel / std::max(v_ego, 1.0f), 'f', 1))
              .arg("s");
    }

    QFontMetrics metrics(painter.font());
    int middle_x = (chevron[2].x() + chevron[0].x()) / 2;
    int textHeight = metrics.height();
    int textWidth = metrics.horizontalAdvance(text);
    int text_x = middle_x - textWidth / 2;
    int text_y = chevron[0].y() + textHeight + 5;

    if (!adjacent) {
      lead_x = x + text_x + textWidth;
      lead_y = y + text_y + textHeight;
    }

    if (!adjacent || fabs((x + text_x + textWidth) - lead_x) >= textWidth || fabs((y + text_y + textHeight) - lead_y) >= textHeight) {
      painter.drawText(text_x, text_y, text);
    }
  }

  painter.restore();
}

void AnnotatedCameraWidget::paintGL() {
}

void AnnotatedCameraWidget::paintEvent(QPaintEvent *event) {
  UIState *s = uiState();
  SubMaster &sm = *(s->sm);
  QPainter painter(this);
  const double start_draw_t = millis_since_boot();
  const cereal::ModelDataV2::Reader &model = sm["modelV2"].getModelV2();
  const float v_ego = sm["carState"].getCarState().getVEgo();

  // draw camera frame
  {
    std::lock_guard lk(frame_lock);

    if (frames.empty()) {
      if (skip_frame_count > 0) {
        skip_frame_count--;
        qDebug() << "skipping frame, not ready";
        return;
      }
    } else {
      // skip drawing up to this many frames if we're
      // missing camera frames. this smooths out the
      // transitions from the narrow and wide cameras
      skip_frame_count = 5;
    }

    // Wide or narrow cam dependent on speed
    bool has_wide_cam = available_streams.count(VISION_STREAM_WIDE_ROAD);
    if (has_wide_cam && cameraView == 0) {
      if ((v_ego < 10) || available_streams.size() == 1) {
        wide_cam_requested = true;
      } else if (v_ego > 15) {
        wide_cam_requested = false;
      }
      wide_cam_requested = wide_cam_requested && experimentalMode;
      // for replay of old routes, never go to widecam
      wide_cam_requested = wide_cam_requested && s->scene.calibration_wide_valid;
    }
    CameraWidget::setStreamType(cameraView == 1 ? VISION_STREAM_DRIVER :
                                cameraView == 3 || wide_cam_requested ? VISION_STREAM_WIDE_ROAD :
                                VISION_STREAM_ROAD);

    s->scene.wide_cam = CameraWidget::getStreamType() == VISION_STREAM_WIDE_ROAD;
    if (s->scene.calibration_valid) {
      auto calib = s->scene.wide_cam ? s->scene.view_from_wide_calib : s->scene.view_from_calib;
      CameraWidget::updateCalibration(calib);
    } else {
      CameraWidget::updateCalibration(DEFAULT_CALIBRATION);
    }
    painter.beginNativePainting();
    CameraWidget::setFrameId(model.getFrameId());
    CameraWidget::paintGL();
    painter.endNativePainting();
  }

  painter.setRenderHint(QPainter::Antialiasing);
  painter.setPen(Qt::NoPen);

  if (s->scene.world_objects_visible) {
    update_model(s, model, sm["uiPlan"].getUiPlan());
    drawLaneLines(painter, s, v_ego);

    if (s->scene.longitudinal_control && sm.rcv_frame("radarState") > s->scene.started_frame && !s->scene.hide_lead_marker) {
      auto radar_state = sm["radarState"].getRadarState();
      update_leads(s, radar_state, model.getPosition());
      auto lead_one = radar_state.getLeadOne();
      auto lead_two = radar_state.getLeadTwo();
      auto lead_left = radar_state.getLeadLeft();
      auto lead_right = radar_state.getLeadRight();
      auto lead_left_far = radar_state.getLeadLeftFar();
      auto lead_right_far = radar_state.getLeadRightFar();
      if (lead_left.getStatus()) {
        drawLead(painter, lead_left, s->scene.lead_vertices[2], v_ego, blueColor(), true);
      }
      if (lead_right.getStatus()) {
        drawLead(painter, lead_right, s->scene.lead_vertices[3], v_ego, redColor(), true);
      }
      if (lead_left_far.getStatus()) {
        drawLead(painter, lead_left_far, s->scene.lead_vertices[4], v_ego, greenColor(), true);
      }
      if (lead_right_far.getStatus()) {
        drawLead(painter, lead_right_far, s->scene.lead_vertices[5], v_ego, whiteColor(), true);
      }
      if (lead_two.getStatus()) {
        drawLead(painter, lead_two, s->scene.lead_vertices[1], v_ego, s->scene.lead_marker_color);
      } else if (lead_one.getStatus()) {
        drawLead(painter, lead_one, s->scene.lead_vertices[0], v_ego, s->scene.lead_marker_color);
      } else {
        lead_x = 0;
        lead_y = 0;
      }
    }
  }

  // DMoji
  if (!hideBottomIcons && (sm.rcv_frame("driverStateV2") > s->scene.started_frame)) {
    update_dmonitoring(s, sm["driverStateV2"].getDriverStateV2(), dm_fade_state, rightHandDM);
    drawDriverState(painter, s);
  }

  drawHud(painter);

  double cur_draw_t = millis_since_boot();
  double dt = cur_draw_t - prev_draw_t;
  double fps = fps_filter.update(1. / dt * 1000);
  s->scene.fps = fps;
  if (fps < 15) {
    LOGW("slow frame rate: %.2f fps", fps);
  }
  prev_draw_t = cur_draw_t;

  // publish debug msg
  MessageBuilder msg;
  auto m = msg.initEvent().initUiDebug();
  m.setDrawTimeMillis(cur_draw_t - start_draw_t);
  pm->send("uiDebug", msg);

  // Paint FrogPilot widgets
  paintFrogPilotWidgets(painter);
}

void AnnotatedCameraWidget::showEvent(QShowEvent *event) {
  CameraWidget::showEvent(event);

  ui_update_params(uiState());
  prev_draw_t = millis_since_boot();

  // Update FrogPilot images
  distance_btn->updateIcon();
  experimental_btn->updateIcon();
  updateSignals();
}

// FrogPilot widgets
void AnnotatedCameraWidget::updateSignals() {
  blindspotImages.clear();
  signalImages.clear();

  QDir directory("../frogpilot/assets/active_theme/signals/");
  QFileInfoList allFiles = directory.entryInfoList(QDir::Files | QDir::NoDotAndDotDot, QDir::Name);

  bool isGif = false;
  for (QFileInfo &fileInfo : allFiles) {
    if (fileInfo.fileName().endsWith(".gif", Qt::CaseInsensitive)) {
      QMovie movie(fileInfo.absoluteFilePath());
      movie.start();

      for (int frameIndex = 0; frameIndex < movie.frameCount(); ++frameIndex) {
        movie.jumpToFrame(frameIndex);
        QPixmap currentFrame = movie.currentPixmap();
        signalImages.push_back(currentFrame);
        signalImages.push_back(currentFrame.transformed(QTransform().scale(-1, 1)));
      }

      movie.stop();
      isGif = true;

    } else if (fileInfo.fileName().endsWith(".png", Qt::CaseInsensitive)) {
      QVector<QPixmap> *targetList = fileInfo.fileName().contains("blindspot") ? &blindspotImages : &signalImages;
      QPixmap pixmap(fileInfo.absoluteFilePath());
      targetList->push_back(pixmap);
      targetList->push_back(pixmap.transformed(QTransform().scale(-1, 1)));

    } else {
      QStringList parts = fileInfo.fileName().split('_');
      if (parts.size() == 2) {
        signalStyle = parts[0];
        signalAnimationLength = parts[1].toInt();
      }
    }
  }

  if (!signalImages.empty()) {
    QPixmap &firstImage = signalImages.front();
    signalWidth = firstImage.width();
    signalHeight = firstImage.height();
    totalFrames = signalImages.size() / 2;
    turnSignalAnimation = true;

    if (isGif && signalStyle == "traditional") {
      signalMovement = (this->size().width() + (signalWidth * 2)) / totalFrames;
      signalStyle = "traditional_gif";
    } else {
      signalMovement = 0;
    }
  } else {
    signalWidth = 0;
    signalHeight = 0;
    totalFrames = 0;
    turnSignalAnimation = false;
  }
}

void AnnotatedCameraWidget::initializeFrogPilotWidgets() {
  bottom_layout = new QHBoxLayout();

  distance_btn = new DistanceButton(this);
  bottom_layout->addWidget(distance_btn);

  QSpacerItem *spacer = new QSpacerItem(0, 0, QSizePolicy::Expanding, QSizePolicy::Minimum);
  bottom_layout->addItem(spacer);

  compass_img = new Compass(this);
  bottom_layout->addWidget(compass_img);

  map_settings_btn_bottom = new MapSettingsButton(this);
  bottom_layout->addWidget(map_settings_btn_bottom);

  main_layout->addLayout(bottom_layout);

  stopSignImg = loadPixmap("../frogpilot/assets/other_images/stop_sign.png", QSize(img_size, img_size));

  animationTimer = new QTimer(this);
  QObject::connect(animationTimer, &QTimer::timeout, [this] {
    animationFrameIndex = (animationFrameIndex + 1) % totalFrames;
  });
}

void AnnotatedCameraWidget::updateFrogPilotVariables(int alert_height, const UIScene &scene) {
  if (is_metric || useSI) {
    accelerationUnit = tr("m/s²");
    leadDistanceUnit = tr(mapOpen ? "m" : "meters");
    leadSpeedUnit = useSI ? tr("m/s") : tr("kph");

    accelerationConversion = 1.0f;
    distanceConversion = 1.0f;
    speedConversion = useSI ? 1.0f : MS_TO_KPH;
  } else {
    accelerationUnit = tr(" ft/s²");
    leadDistanceUnit = tr(mapOpen ? "ft" : "feet");
    leadSpeedUnit = tr("mph");

    accelerationConversion = METER_TO_FOOT;
    distanceConversion = METER_TO_FOOT;
    speedConversion = MS_TO_MPH;
  }

  alertHeight = alert_height;

  alwaysOnLateralActive = scene.always_on_lateral_active;
  showAlwaysOnLateralStatusBar = scene.aol_status_bar;

  blindSpotLeft = scene.blind_spot_left;
  blindSpotRight = scene.blind_spot_right;

  cameraView = scene.camera_view;

  compass = scene.compass;
  bool enableCompass = compass && !hideBottomIcons;
  compass_img->setVisible(enableCompass);
  if (enableCompass) {
    compass_img->updateState(scene);
    bottom_layout->setAlignment(compass_img, (rightHandDM ? Qt::AlignLeft : Qt::AlignRight));
  }

  conditionalSpeed = scene.conditional_limit;
  conditionalSpeedLead = scene.conditional_limit_lead;
  conditionalStatus = scene.conditional_status;
  showConditionalExperimentalStatusBar = scene.cem_status_bar;

  cruiseAdjustment = scene.disable_curve_speed_smoothing || !is_cruise_set ? fmax(setSpeed - scene.adjusted_cruise, 0) : fmax(0.25 * (setSpeed - scene.adjusted_cruise) + 0.75 * cruiseAdjustment - 1, 0);
  vtscControllingCurve = scene.vtsc_controlling_curve;

  currentAcceleration = scene.acceleration;

  desiredFollow = scene.desired_follow;
  stoppedEquivalence = scene.stopped_equivalence;

  experimentalMode = scene.experimental_mode;

  hideMapIcon = scene.hide_map_icon;
  hideMaxSpeed = scene.hide_max_speed;
  hideSpeed = scene.hide_speed;
  hideSpeedLimit = scene.hide_speed_limit;

  laneDetectionWidth = scene.lane_detection_width;

  leadInfo = scene.lead_metrics;
  obstacleDistance = scene.obstacle_distance;
  obstacleDistanceStock = scene.obstacle_distance_stock;

  mapOpen = scene.map_open;
  bigMapOpen = mapOpen && scene.big_map;
  map_settings_btn_bottom->setEnabled(map_settings_btn->isEnabled());
  if (map_settings_btn_bottom->isEnabled()) {
    map_settings_btn_bottom->setVisible(!hideBottomIcons && !compass && !hideMapIcon);
    bottom_layout->setAlignment(map_settings_btn_bottom, (rightHandDM ? Qt::AlignLeft : Qt::AlignRight) | Qt::AlignBottom);
  }

  modelLength = scene.model_length;

  onroadDistanceButton = scene.onroad_distance_button;
  bool enableDistanceButton = onroadDistanceButton && !hideBottomIcons;
  distance_btn->setVisible(enableDistanceButton);
  if (enableDistanceButton) {
    distance_btn->updateState(scene);
    bottom_layout->setAlignment(distance_btn, (rightHandDM ? Qt::AlignRight : Qt::AlignLeft) | Qt::AlignBottom);
  }

  bool enablePedalIcons = scene.pedals_on_ui && !bigMapOpen;
  pedal_icons->setVisible(enablePedalIcons);
  if (enablePedalIcons) {
    pedal_icons->updateState(scene);
  }

  roadNameUI = scene.road_name_ui;

  bool enableScreenRecorder = scene.screen_recorder && !mapOpen;
  screenRecorder->setVisible(enableScreenRecorder);
  if (enableScreenRecorder) {
    screenRecorder->updateScreen(scene.fps, scene.started);
  }

  speedLimitController = scene.speed_limit_controller;
  showSLCOffset = speedLimitController && scene.show_speed_limit_offset;
  slcOverridden = speedLimitController && scene.speed_limit_overridden;
  slcSpeedLimitOffset = scene.speed_limit_offset * (is_metric ? MS_TO_KPH : MS_TO_MPH);
  speedLimitChanged = speedLimitController && scene.speed_limit_changed;
  unconfirmedSpeedLimit = speedLimitController ? scene.unconfirmed_speed_limit : 0;
  useViennaSLCSign = scene.speed_limit_vienna;

  bool stoppedTimer = scene.stopped_timer && scene.standstill && scene.started_timer / UI_FREQ >= 10 && !mapOpen;
  if (stoppedTimer) {
    if (!standstillTimer.isValid()) {
      standstillTimer.start();
    }
    standstillDuration = standstillTimer.elapsed() / 1000.0;
  } else {
    standstillDuration = 0;
    standstillTimer.invalidate();
  }

  trafficModeActive = scene.traffic_mode_active;

  turnSignalLeft = scene.turn_signal_left;
  turnSignalRight = scene.turn_signal_right;

  useSI = scene.use_si_metrics;

  useStockColors = scene.use_stock_colors;
}

void AnnotatedCameraWidget::paintFrogPilotWidgets(QPainter &painter) {
  if ((showAlwaysOnLateralStatusBar || showConditionalExperimentalStatusBar || roadNameUI) && !bigMapOpen) {
    drawStatusBar(painter);
  } else {
    statusBarHeight = 0;
  }

  if (leadInfo && !bigMapOpen) {
    drawLeadInfo(painter);
  }

  if (speedLimitChanged) {
    drawSLCConfirmation(painter);
  }

  if (turnSignalAnimation && (turnSignalLeft || turnSignalRight) && !bigMapOpen && ((!mapOpen && standstillDuration == 0) || signalStyle != "static")) {
    if (!animationTimer->isActive()) {
      animationTimer->start(signalAnimationLength);
    }
    drawTurnSignals(painter);
  } else if (animationTimer->isActive()) {
    animationTimer->stop();
  }
}

Compass::Compass(QWidget *parent) : QWidget(parent) {
  setFixedSize(btn_size * 1.5, btn_size * 1.5);

  compassSize = btn_size;
  circleOffset = compassSize / 2;
  degreeLabelOffset = circleOffset + 25;
  innerCompass = compassSize / 2;

  x = (btn_size * 1.5) / 2 + 20;
  y = (btn_size * 1.5) / 2;

  compassInnerImg = loadPixmap("../frogpilot/assets/other_images/compass_inner.png", QSize(compassSize / 1.75, compassSize / 1.75));
  initializeStaticElements();
}

void Compass::initializeStaticElements() {
  staticElements = QPixmap(size());
  staticElements.fill(Qt::transparent);
  QPainter p(&staticElements);

  p.setRenderHints(QPainter::Antialiasing | QPainter::TextAntialiasing);
  p.setPen(QPen(Qt::white, 2));
  p.setBrush(QColor(0, 0, 0, 100));

  const int xOffset = x - circleOffset;
  const int yOffset = y - circleOffset;

  p.drawEllipse(xOffset, yOffset, compassSize, compassSize);
  p.setBrush(Qt::NoBrush);
  const int innerOffset = innerCompass + 5;
  p.drawEllipse(x - innerOffset, y - innerOffset, innerOffset * 2, innerOffset * 2);
  p.drawEllipse(x - degreeLabelOffset, y - degreeLabelOffset, degreeLabelOffset * 2, degreeLabelOffset * 2);

  QPainterPath outerCircle, innerCircle;
  outerCircle.addEllipse(x - degreeLabelOffset, y - degreeLabelOffset, degreeLabelOffset * 2, degreeLabelOffset * 2);
  innerCircle.addEllipse(xOffset, yOffset, compassSize, compassSize);
  p.fillPath(outerCircle.subtracted(innerCircle), Qt::black);
}

void Compass::updateState(const UIScene &scene) {
  if (bearingDeg != scene.bearing_deg) {
    bearingDeg = (scene.bearing_deg + 360) % 360;
    update();
  }
}

void Compass::paintEvent(QPaintEvent *event) {
  QPainter p(this);
  p.setRenderHints(QPainter::Antialiasing | QPainter::TextAntialiasing);
  p.drawPixmap(0, 0, staticElements);
  p.translate(x, y);
  p.rotate(bearingDeg);
  p.drawPixmap(-compassInnerImg.width() / 2, -compassInnerImg.height() / 2, compassInnerImg);
  p.resetTransform();

  QFont font = InterFont(10, QFont::Normal);
  const int halfCompassSize = compassSize / 2;
  for (int i = 0; i < 360; i += 15) {
    bool isBold = abs(i - bearingDeg) <= 7;
    font.setWeight(isBold ? QFont::Bold : QFont::Normal);
    p.setFont(font);
    p.setPen(QPen(Qt::white, i % 90 == 0 ? 2 : 1));

    p.save();
    p.translate(x, y);
    p.rotate(i);
    int lineLength = i % 90 == 0 ? 12 : 8;
    p.drawLine(0, -(halfCompassSize - lineLength), 0, -halfCompassSize);
    p.translate(0, -(halfCompassSize + 12));
    p.rotate(-i);
    p.drawText(QRect(-20, -10, 40, 20), Qt::AlignCenter, QString::number(i));
    p.restore();
  }

  p.setFont(InterFont(20, QFont::Bold));
  const std::map<QString, std::tuple<QPair<float, float>, int, QColor>> directionInfo = {
    {"N", {{292.5, 67.5}, Qt::AlignTop | Qt::AlignHCenter, Qt::white}},
    {"E", {{22.5, 157.5}, Qt::AlignRight | Qt::AlignVCenter, Qt::white}},
    {"S", {{112.5, 247.5}, Qt::AlignBottom | Qt::AlignHCenter, Qt::white}},
    {"W", {{202.5, 337.5}, Qt::AlignLeft | Qt::AlignVCenter, Qt::white}}
  };
  const int directionOffset = 20;

  for (const auto &[direction, params] : directionInfo) {
    const auto &[range, alignmentFlag, color] = params;
    const auto &[minRange, maxRange] = range;

    bool isInRange = (minRange > maxRange) ? (bearingDeg >= minRange || bearingDeg <= maxRange) : (bearingDeg >= minRange && bearingDeg <= maxRange);

    QRect textRect(x - innerCompass + directionOffset, y - innerCompass + directionOffset, innerCompass * 2 - 2 * directionOffset, innerCompass * 2 - 2 * directionOffset);

    p.setOpacity(isInRange ? 1.0 : 0.2);
    p.setPen(QPen(color));
    p.drawText(textRect, alignmentFlag, direction);
  }
}

void AnnotatedCameraWidget::drawLeadInfo(QPainter &p) {
  static QElapsedTimer timer;

  static bool isFiveSecondsPassed = false;

  static double maxAcceleration = 0.0;
  constexpr int maxAccelDuration = 5000;

  double acceleration = std::round(currentAcceleration * 100) / 100;

  auto resetTimer = [&]() {
    timer.start();
    isFiveSecondsPassed = false;
  };

  if (acceleration > maxAcceleration && (status == STATUS_ENGAGED || status == STATUS_TRAFFIC_MODE_ACTIVE)) {
    maxAcceleration = acceleration;
    resetTimer();
  } else {
    isFiveSecondsPassed = timer.hasExpired(maxAccelDuration);
  }

  auto createText = [&](const QString &title, double data) {
    return title + QString::number(std::round(data * distanceConversion)) + " " + leadDistanceUnit;
  };

  QString accelText = QString(tr("Accel: %1%2"))
                      .arg(acceleration * accelerationConversion, 0, 'f', 2)
                      .arg(accelerationUnit);

  QString maxAccSuffix;
  if (!mapOpen) {
    maxAccSuffix = QString(tr(" - Max: %1%2"))
                      .arg(maxAcceleration * accelerationConversion, 0, 'f', 2)
                      .arg(accelerationUnit);
  }

  QString obstacleText = createText(mapOpen ? tr(" | Obstacle: ") : tr("  |  Obstacle Factor: "), obstacleDistance);
  QString stopText = createText(mapOpen ? tr(" - Stop: ") : tr("  -  Stop Factor: "), stoppedEquivalence);
  QString followText = " = " + createText(mapOpen ? tr("Follow: ") : tr("Follow Distance: "), desiredFollow);

  auto createDiffText = [&](double data, double stockData) {
    double difference = std::round((data - stockData) * distanceConversion);
    return difference > 1 ? QString(" (%1%2)").arg(difference > 0 ? "+" : "").arg(difference) : QString();
  };

  p.save();

  QRect insightsRect(rect().left() - 1, rect().top() - 60, rect().width() + 2, 100);
  p.setBrush(QColor(0, 0, 0, 150));
  p.drawRoundedRect(insightsRect, 30, 30);
  p.setFont(InterFont(28, QFont::Bold));
  p.setRenderHint(QPainter::TextAntialiasing);

  QRect adjustedRect = insightsRect.adjusted(0, 27, 0, 27);
  int textBaseLine = adjustedRect.y() + (adjustedRect.height() + p.fontMetrics().height()) / 2 - p.fontMetrics().descent();

  QStringList texts = {accelText, maxAccSuffix, obstacleText, createDiffText(obstacleDistance, obstacleDistanceStock), stopText, followText};
  QList<QColor> colors = {Qt::white, isFiveSecondsPassed ? Qt::white : redColor(), Qt::white, (obstacleDistance - obstacleDistanceStock) > 0 ? Qt::green : Qt::red, Qt::white, Qt::white};

  int totalTextWidth = 0;
  for (const auto &text : texts) {
    totalTextWidth += p.fontMetrics().horizontalAdvance(text);
  }

  int textStartPos = adjustedRect.x() + (adjustedRect.width() - totalTextWidth) / 2;

  for (int i = 0; i < texts.size(); ++i) {
    p.setPen(colors[i]);
    p.drawText(textStartPos, textBaseLine, texts[i]);
    textStartPos += p.fontMetrics().horizontalAdvance(texts[i]);
  }

  p.restore();
}

PedalIcons::PedalIcons(QWidget *parent) : QWidget(parent) {
  setFixedSize(btn_size, btn_size);

  brake_pedal_img = loadPixmap("../frogpilot/assets/other_images/brake_pedal.png", QSize(img_size, img_size));
  gas_pedal_img = loadPixmap("../frogpilot/assets/other_images/gas_pedal.png", QSize(img_size, img_size));
}

void PedalIcons::updateState(const UIScene &scene) {
  acceleration = scene.acceleration;
  brakeLightOn = scene.brake_lights_on;
  dynamicPedals = scene.dynamic_pedals_on_ui;
  standstill = scene.standstill;
  staticPedals = scene.static_pedals_on_ui;

  accelerating = acceleration > 0.25f;
  decelerating = acceleration < -0.25f;

  if (accelerating || decelerating) {
    update();
  }
}

void PedalIcons::paintEvent(QPaintEvent *event) {
  QPainter p(this);
  p.setRenderHint(QPainter::Antialiasing);

  int totalWidth = 2 * img_size;
  int startX = (width() - totalWidth) / 2;

  int brakeX = startX + img_size / 2;
  int gasX = startX + img_size;

  float brakeOpacity = 1.0f;
  float gasOpacity = 1.0f;

  if (dynamicPedals) {
    brakeOpacity = standstill ? 1.0f : decelerating ? std::max(0.25f, std::abs(acceleration)) : 0.25f;
    gasOpacity = accelerating ? std::max(0.25f, acceleration) : 0.25f;
  } else if (staticPedals) {
    brakeOpacity = standstill || brakeLightOn || acceleration < -0.5f ? 1.0f : 0.25f;
    gasOpacity = !standstill && acceleration > 0 ? 1.0f : 0.25f;
  }

  p.setOpacity(brakeOpacity);
  p.drawPixmap(brakeX, (height() - img_size) / 2, brake_pedal_img);

  p.setOpacity(gasOpacity);
  p.drawPixmap(gasX, (height() - img_size) / 2, gas_pedal_img);
}

void AnnotatedCameraWidget::drawSLCConfirmation(QPainter &p) {
  p.save();

  QSize size = this->size();
  int halfWidth = size.width() / 2;

  QRect leftRect(0, 0, halfWidth, size.height());
  QRect rightRect(halfWidth, 0, halfWidth, size.height());

  p.setOpacity(0.5);
  p.fillRect(leftRect, rightHandDM ? redColor() : greenColor());
  p.fillRect(rightRect, rightHandDM ? greenColor() : redColor());
  p.setOpacity(1.0);

  p.setFont(InterFont(75, QFont::Bold));
  p.setPen(Qt::white);

  QString unitText = is_metric ? tr("kph") : tr("mph");
  QString speedText = QString::number(std::nearbyint(unconfirmedSpeedLimit * (is_metric ? MS_TO_KPH : MS_TO_MPH))) + " " + unitText;
  QString confirmText = tr("Confirm speed limit\n") + speedText;
  QString ignoreText = tr("Ignore speed limit\n") + speedText;

  QRect textRect(0, leftRect.height() / 2 - 225, halfWidth, leftRect.height() / 2);

  p.drawText(textRect.translated(0, 0), Qt::AlignCenter, rightHandDM ? ignoreText : confirmText);
  p.drawText(textRect.translated(halfWidth, 0), Qt::AlignCenter, rightHandDM ? confirmText : ignoreText);

  p.restore();
}

void AnnotatedCameraWidget::drawStatusBar(QPainter &p) {
  p.save();

  static QElapsedTimer timer;
  static QString lastShownStatus;

  static bool displayStatusText = false;

  constexpr qreal fadeDuration = 1500.0;
  constexpr qreal textDuration = 5000.0;

  static qreal roadNameOpacity = 0.0;
  static qreal statusTextOpacity = 0.0;

  QString newStatus;

  int offset = 50;
  QRect statusBarRect(rect().left() - 1, rect().bottom() - offset, rect().width() + 2, 100);
  statusBarHeight = statusBarRect.height() - offset;
  p.setBrush(QColor(0, 0, 0, 150));
  p.setOpacity(1.0);
  p.drawRoundedRect(statusBarRect, 30, 30);

  int modelStopTime = std::nearbyint(modelLength / (speed / (is_metric ? MS_TO_KPH : MS_TO_MPH)));

  std::map<int, QString> conditionalStatusMap = {
    {0, tr("Conditional Experimental Mode ready")},
    {1, tr("Conditional Experimental overridden")},
    {2, tr("Experimental Mode manually activated")},
    {3, tr("Conditional Experimental overridden")},
    {4, tr("Experimental Mode manually activated")},
    {5, tr("Conditional Experimental overridden")},
    {6, tr("Experimental Mode manually activated")},
    {7, tr("Experimental Mode activated for %1").arg(mapOpen ? tr("low speed") : tr("speed being less than %1 %2").arg(conditionalSpeedLead).arg(is_metric ? tr("kph") : tr("mph")))},
    {8, tr("Experimental Mode activated for %1").arg(mapOpen ? tr("low speed") : tr("speed being less than %1 %2").arg(conditionalSpeed).arg(is_metric ? tr("kph") : tr("mph")))},
    {9, tr("Experimental Mode activated for turn") + (mapOpen ? " signal" : tr(" / lane change"))},
    {10, tr("Experimental Mode activated for intersection")},
    {11, tr("Experimental Mode activated for upcoming turn")},
    {12, tr("Experimental Mode activated for curve")},
    {13, tr("Experimental Mode activated for stopped lead")},
    {14, tr("Experimental Mode activated for slower lead")},
    {15, tr("Experimental Mode activated %1").arg(mapOpen || modelStopTime < 1 || speed < 1 ? tr("to stop") : QString("for the model wanting to stop in %1 seconds").arg(modelStopTime))},
    {16, tr("Experimental Mode forced on %1").arg(mapOpen || modelStopTime < 1 || speed < 1 ? tr("to stop") : QString("for the model wanting to stop in %1 seconds").arg(modelStopTime))},
    {17, tr("Experimental Mode activated due to no speed limit")},
  };

  if (alwaysOnLateralActive && showAlwaysOnLateralStatusBar) {
    newStatus = tr("Always On Lateral active") + (mapOpen ? "" : tr(". Press the \"Cruise Control\" button to disable"));
  } else if (showConditionalExperimentalStatusBar) {
    newStatus = conditionalStatusMap.at(conditionalStatus);
  }

  static const std::map<int, QString> suffixMap = {
    {1, tr(". Long press the \"distance\" button to revert")},
    {2, tr(". Long press the \"distance\" button to revert")},
    {3, tr(". Click the \"LKAS\" button to revert")},
    {4, tr(". Click the \"LKAS\" button to revert")},
    {5, tr(". Double tap the screen to revert")},
    {6, tr(". Double tap the screen to revert")},
  };

  if (!alwaysOnLateralActive && !mapOpen && !newStatus.isEmpty()) {
    if (suffixMap.find(conditionalStatus) != suffixMap.end()) {
      newStatus += suffixMap.at(conditionalStatus);
    }
  }

  QString roadName = QString::fromStdString(paramsMemory.get("RoadName"));
  roadName = (!roadNameUI || roadName.isEmpty() || roadName == "null") ? "" : roadName;

  if (newStatus != lastShownStatus || roadName.isEmpty()) {
    lastShownStatus = newStatus;
    displayStatusText = true;
    timer.restart();
  } else if (displayStatusText && timer.hasExpired(textDuration + fadeDuration)) {
    displayStatusText = false;
  }

  if (displayStatusText) {
    statusTextOpacity = qBound(0.0, 1.0 - (timer.elapsed() - textDuration) / fadeDuration, 1.0);
    roadNameOpacity = 1.0 - statusTextOpacity;
  } else {
    roadNameOpacity = qBound(0.0, timer.elapsed() / fadeDuration, 1.0);
    statusTextOpacity = 0.0;
  }

  p.setFont(InterFont(40, QFont::Bold));
  p.setOpacity(statusTextOpacity);
  p.setPen(Qt::white);
  p.setRenderHint(QPainter::TextAntialiasing);

  QRect textRect = p.fontMetrics().boundingRect(statusBarRect, Qt::AlignCenter | Qt::TextWordWrap, newStatus);
  textRect.moveBottom(statusBarRect.bottom() - offset);
  p.drawText(textRect, Qt::AlignCenter | Qt::TextWordWrap, newStatus);

  if (!roadName.isEmpty()) {
    p.setOpacity(roadNameOpacity);
    textRect = p.fontMetrics().boundingRect(statusBarRect, Qt::AlignCenter | Qt::TextWordWrap, roadName);
    textRect.moveBottom(statusBarRect.bottom() - offset);
    p.drawText(textRect, Qt::AlignCenter | Qt::TextWordWrap, roadName);
  }

  p.restore();
}

void AnnotatedCameraWidget::drawTurnSignals(QPainter &p) {
  p.setRenderHint(QPainter::Antialiasing);

  bool blindspotActive = turnSignalLeft ? blindSpotLeft : blindSpotRight;

  if (signalStyle == "static") {
    int signalXPosition = turnSignalLeft ? (rect().center().x() * 0.75) - signalWidth : rect().center().x() * 1.25;
    int signalYPosition = signalHeight / 2;

    if (blindspotActive && !blindspotImages.empty()) {
      p.drawPixmap(signalXPosition, signalYPosition, signalWidth, signalHeight, blindspotImages[turnSignalLeft ? 0 : 1]);
    } else {
      p.drawPixmap(signalXPosition, signalYPosition, signalWidth, signalHeight, signalImages[2 * animationFrameIndex + (turnSignalLeft ? 0 : 1)]);
    }
  } else if (signalStyle == "traditional") {
    int signalXPosition = turnSignalLeft ? width() - ((animationFrameIndex + 1) * signalWidth) : animationFrameIndex * signalWidth;
    int signalYPosition = height() - signalHeight;

    signalYPosition -= fmax(alertHeight, statusBarHeight);

    if (blindspotActive && !blindspotImages.empty()) {
      p.drawPixmap(turnSignalLeft ? width() - signalWidth : 0, signalYPosition, signalWidth, signalHeight, blindspotImages[turnSignalLeft ? 0 : 1]);
    } else {
      p.drawPixmap(signalXPosition, signalYPosition, signalWidth, signalHeight, signalImages[2 * animationFrameIndex + (turnSignalLeft ? 0 : 1)]);
    }
  } else if (signalStyle == "traditional_gif") {
    int signalXPosition = turnSignalLeft ? width() - (animationFrameIndex * signalMovement) + signalWidth : (animationFrameIndex * signalMovement) - signalWidth;
    int signalYPosition = height() - signalHeight;

    signalYPosition -= fmax(alertHeight, statusBarHeight);

    if (blindspotActive && !blindspotImages.empty()) {
      p.drawPixmap(turnSignalLeft ? width() - signalWidth : 0, signalYPosition, signalWidth, signalHeight, blindspotImages[turnSignalLeft ? 0 : 1]);
    } else {
      p.drawPixmap(signalXPosition, signalYPosition, signalWidth, signalHeight, signalImages[2 * animationFrameIndex + (turnSignalLeft ? 0 : 1)]);
    }
  }
}<|MERGE_RESOLUTION|>--- conflicted
+++ resolved
@@ -365,48 +365,33 @@
 
       // Flip so 0 is bottom of frame
       float lin_grad_point = (height() - scene.track_vertices[track_idx].y()) / height();
-<<<<<<< HEAD
       float acceleration_abs = fabs(acceleration[i]);
 
-    if (acceleration_abs < 1.1 && scene.rainbow_path) {
-            float saturation = util::map_val(acceleration_abs, 0.0f, 1.0f, 0.6f, 0.8f); // higher saturation when acceleration_abs is 0
-            float lightness = util::map_val(acceleration_abs, 0.0f, 1.0f, 0.7f, 0.5f);
-            float alpha = util::map_val(acceleration_abs, 0.0f, 1.0f, 0.5f, 0.8f);
-
-            float perspective_factor = lin_grad_point;
-            float rainbow_height = 0.1 + 0.4 * perspective_factor;
-
-            for (int j = 0; j <= 50; ++j) {
-                float color_position = static_cast<float>(j) / 50.0;
-                if (color_position >= lin_grad_point - rainbow_height / 2 && color_position <= lin_grad_point + rainbow_height / 2) {
-                    float hue = fmod(hue_base + color_position * 360.0, 360.0);
-                    QColor rainbow_color = QColor::fromHslF(hue / 360.0, saturation, lightness, alpha);
-                    bg.setColorAt(color_position, rainbow_color);
-                }
-            }
-=======
-
-      // If acceleration is between -0.25 and 0.25, resort to the theme color
-      if (std::abs(acceleration[i]) < 0.25 && !useStockColors) {
-        QColor color = scene.path_color;
-        bg.setColorAt(0.0f, color);
-        color.setAlphaF(0.5f);
-        bg.setColorAt(0.5f, color);
-        color.setAlphaF(0.1f);
-        bg.setColorAt(1.0f, color);
->>>>>>> 8ae097dc
+      if (acceleration_abs < 0.25 && scene.rainbow_path) {
+        float saturation = util::map_val(acceleration_abs, 0.0f, 1.0f, 0.6f, 0.8f); // higher saturation when acceleration_abs is 0
+        float lightness = util::map_val(acceleration_abs, 0.0f, 1.0f, 0.7f, 0.5f);
+        float alpha = util::map_val(acceleration_abs, 0.0f, 1.0f, 0.5f, 0.8f);
+
+        float perspective_factor = lin_grad_point;
+        float rainbow_height = 0.1 + 0.4 * perspective_factor;
+
+        for (int j = 0; j <= 50; ++j) {
+          float color_position = static_cast<float>(j) / 50.0;
+          if (color_position >= lin_grad_point - rainbow_height / 2 && color_position <= lin_grad_point + rainbow_height / 2) {
+            float hue = fmod(hue_base + color_position * 360.0, 360.0);
+            QColor rainbow_color = QColor::fromHslF(hue / 360.0, saturation, lightness, alpha);
+            bg.setColorAt(color_position, rainbow_color);
+          }
+        }
       } else {
         // If acceleration is between -0.25 and 0.25, resort to the theme color
-        if (std::abs(acceleration[i]) < 0.25 && !useStockColors) {
+        if (acceleration_abs < 0.25 && !useStockColors) {
           QColor color = scene.path_color;
-  
-          bg.setColorAt(0.0, color);
-  
-          color.setAlphaF(0.5);
-          bg.setColorAt(0.5, color);
-  
-          color.setAlphaF(0.1);
-          bg.setColorAt(1.0, color);
+          bg.setColorAt(0.0f, color);
+          color.setAlphaF(0.5f);
+          bg.setColorAt(0.5f, color);
+          color.setAlphaF(0.1f);
+          bg.setColorAt(1.0f, color);
         } else {
           // speed up: 120, slow down: 0
           float path_hue = fmax(fmin(60 + acceleration[i] * 35, 120), 0);
