from collections import defaultdict
from dataclasses import dataclass
from enum import Enum, IntFlag, StrEnum
from typing import Dict, List, Union

from cereal import car
from openpilot.common.numpy_fast import interp
from openpilot.common.params import Params
from openpilot.selfdrive.car import dbc_dict
from openpilot.selfdrive.car.docs_definitions import CarFootnote, CarHarness, CarInfo, CarParts, Column
Ecu = car.CarParams.Ecu


class CarControllerParams:
  STEER_MAX = 300  # GM limit is 3Nm. Used by carcontroller to generate LKA output
  STEER_STEP = 3  # Active control frames per command (~33hz)
  INACTIVE_STEER_STEP = 10  # Inactive control frames per command (10hz)
  STEER_DELTA_UP = 10  # Delta rates require review due to observed EPS weakness
  STEER_DELTA_DOWN = 15
  STEER_DRIVER_ALLOWANCE = 65
  STEER_DRIVER_MULTIPLIER = 4
  STEER_DRIVER_FACTOR = 100
  NEAR_STOP_BRAKE_PHASE = 0.25  # m/s
  SNG_INTERCEPTOR_GAS = 18. / 255.
  SNG_TIME = 30  # frames until the above is reached

  # Heartbeat for dash "Service Adaptive Cruise" and "Service Front Camera"
  ADAS_KEEPALIVE_STEP = 100
  CAMERA_KEEPALIVE_STEP = 100

  # Allow small margin below -3.5 m/s^2 from ISO 15622:2018 since we
  # perform the closed loop control, and might need some
  # to apply some more braking if we're on a downhill slope.
  # Our controller should still keep the 2 second average above
  # -3.5 m/s^2 as per planner limits
  ACCEL_MAX = 2.  # m/s^2
  ACCEL_MAX_PLUS = 4.  # m/s^2
  ACCEL_MIN = -4.  # m/s^2

  def __init__(self, CP):
    # Gas/brake lookups
    self.ZERO_GAS = 6144  # Coasting
    self.MAX_BRAKE = 400  # ~ -4.0 m/s^2 with regen

    if CP.carFingerprint in CAMERA_ACC_CAR and CP.carFingerprint not in CC_ONLY_CAR:
      self.MAX_GAS = 7496
      self.MAX_ACC_REGEN = 5610
      self.INACTIVE_REGEN = 5650
      # Camera ACC vehicles have no regen while enabled.
      # Camera transitions to MAX_ACC_REGEN from ZERO_GAS and uses friction brakes instantly
      max_regen_acceleration = 0.

      if CP.carFingerprint in SLOW_ACC:
        self.MAX_GAS = 8650

    elif CP.carFingerprint in SDGM_CAR:
      self.MAX_GAS = 3400
      self.MAX_ACC_REGEN = 1514
      self.INACTIVE_REGEN = 1554
      max_regen_acceleration = 0.

    else:
      self.MAX_GAS = 7168  # Safety limit, not ACC max. Stock ACC >8192 from standstill.
      self.MAX_ACC_REGEN = 5500  # Max ACC regen is slightly less than max paddle regen
      self.INACTIVE_REGEN = 5500
      # ICE has much less engine braking force compared to regen in EVs,
      # lower threshold removes some braking deadzone
      max_regen_acceleration = -1. if CP.carFingerprint in EV_CAR else -0.1

    self.GAS_LOOKUP_BP = [max_regen_acceleration, 0., self.ACCEL_MAX]
    self.GAS_LOOKUP_V = [self.MAX_ACC_REGEN, self.ZERO_GAS, self.MAX_GAS]

    self.BRAKE_LOOKUP_BP = [self.ACCEL_MIN, max_regen_acceleration]
    self.BRAKE_LOOKUP_V = [self.MAX_BRAKE, 0.]

  # determined by letting Volt regen to a stop in L gear from 89mph,
  # and by letting off gas and allowing car to creep, for determining
  # the positive threshold values at very low speed
  EV_GAS_BRAKE_THRESHOLD_BP = [1.29, 1.52, 1.55, 1.6, 1.7, 1.8, 2.0, 2.2, 2.5, 5.52, 9.6, 20.5, 23.5, 35.0] # [m/s]
  EV_GAS_BRAKE_THRESHOLD_V = [0.0, -0.14, -0.16, -0.18, -0.215, -0.255, -0.32, -0.41, -0.5, -0.72, -0.895, -1.125, -1.145, -1.16] # [m/s^s]

  def update_ev_gas_brake_threshold(self, v_ego):
    gas_brake_threshold = interp(v_ego, self.EV_GAS_BRAKE_THRESHOLD_BP, self.EV_GAS_BRAKE_THRESHOLD_V)
    self.EV_GAS_LOOKUP_BP = [gas_brake_threshold, max(0., gas_brake_threshold), self.ACCEL_MAX]
    self.EV_BRAKE_LOOKUP_BP = [self.ACCEL_MIN, gas_brake_threshold]


class CAR(StrEnum):
  HOLDEN_ASTRA = "HOLDEN ASTRA RS-V BK 2017"
  VOLT = "CHEVROLET VOLT PREMIER 2017"
  CADILLAC_ATS = "CADILLAC ATS Premium Performance 2018"
  MALIBU = "CHEVROLET MALIBU PREMIER 2017"
  ACADIA = "GMC ACADIA DENALI 2018"
  BUICK_LACROSSE = "BUICK LACROSSE 2017"
  BUICK_REGAL = "BUICK REGAL ESSENCE 2018"
  ESCALADE = "CADILLAC ESCALADE 2017"
  ESCALADE_ESV = "CADILLAC ESCALADE ESV 2016"
  ESCALADE_ESV_2019 = "CADILLAC ESCALADE ESV 2019"
  BOLT_EUV = "CHEVROLET BOLT EUV 2022"
  SILVERADO = "CHEVROLET SILVERADO 1500 2020"
  EQUINOX = "CHEVROLET EQUINOX 2019"
  TRAILBLAZER = "CHEVROLET TRAILBLAZER 2021"
  # Separate car def is required when there is no ASCM
  # (for now) unless there is a way to detect it when it has been unplugged...
  VOLT_CC = "CHEVROLET VOLT NO ACC"
  BOLT_CC = "CHEVROLET BOLT EV NO ACC"
  EQUINOX_CC = "CHEVROLET EQUINOX NO ACC"
  SUBURBAN = "CHEVROLET SUBURBAN PREMIER 2016"
  SUBURBAN_CC = "CHEVROLET SUBURBAN NO ACC"
  YUKON_CC = "GMC YUKON NO ACC"
  CT6_CC = "CADILLAC CT6 NO ACC"
  TRAILBLAZER_CC = "CHEVROLET TRAILBLAZER 2024 NO ACC"
  XT4 = "CADILLAC XT4 2023"
<<<<<<< HEAD
  TAHOE_2019 = "CHEVROLET TAHOE 2019"
=======
  TRAX = "CHEVROLET TRAX 2024"
>>>>>>> 07f4fa5b


class Footnote(Enum):
  OBD_II = CarFootnote(
    'Requires a <a href="https://github.com/commaai/openpilot/wiki/GM#hardware" target="_blank">community built ASCM harness</a>. ' +
    '<b><i>NOTE: disconnecting the ASCM disables Automatic Emergency Braking (AEB).</i></b>',
    Column.MODEL)


@dataclass
class GMCarInfo(CarInfo):
  package: str = "Adaptive Cruise Control (ACC)"

  def init_make(self, CP: car.CarParams):
    if CP.networkLocation == car.CarParams.NetworkLocation.fwdCamera:
      self.car_parts = CarParts.common([CarHarness.gm])
    else:
      self.car_parts = CarParts.common([CarHarness.obd_ii])
      self.footnotes.append(Footnote.OBD_II)


CAR_INFO: Dict[str, Union[GMCarInfo, List[GMCarInfo]]] = {
  CAR.HOLDEN_ASTRA: GMCarInfo("Holden Astra 2017"),
  CAR.VOLT: GMCarInfo("Chevrolet Volt 2017-18", min_enable_speed=0, video_link="https://youtu.be/QeMCN_4TFfQ"),
  CAR.CADILLAC_ATS: GMCarInfo("Cadillac ATS Premium Performance 2018"),
  CAR.MALIBU: GMCarInfo("Chevrolet Malibu Premier 2017"),
  CAR.ACADIA: GMCarInfo("GMC Acadia 2018", video_link="https://www.youtube.com/watch?v=0ZN6DdsBUZo"),
  CAR.BUICK_LACROSSE: GMCarInfo("Buick LaCrosse 2017-19", "Driver Confidence Package 2"),
  CAR.BUICK_REGAL: GMCarInfo("Buick Regal Essence 2018"),
  CAR.ESCALADE: GMCarInfo("Cadillac Escalade 2017", "Driver Assist Package"),
  CAR.ESCALADE_ESV: GMCarInfo("Cadillac Escalade ESV 2016", "Adaptive Cruise Control (ACC) & LKAS"),
  CAR.ESCALADE_ESV_2019: GMCarInfo("Cadillac Escalade ESV 2019", "Adaptive Cruise Control (ACC) & LKAS"),
  CAR.BOLT_EUV: [
    GMCarInfo("Chevrolet Bolt EUV 2022-23", "Premier or Premier Redline Trim without Super Cruise Package", video_link="https://youtu.be/xvwzGMUA210"),
    GMCarInfo("Chevrolet Bolt EV 2022-23", "2LT Trim with Adaptive Cruise Control Package"),
  ],
  CAR.SILVERADO: [
    GMCarInfo("Chevrolet Silverado 1500 2020-21", "Safety Package II"),
    GMCarInfo("GMC Sierra 1500 2020-21", "Driver Alert Package II", video_link="https://youtu.be/5HbNoBLzRwE"),
  ],
  CAR.EQUINOX: GMCarInfo("Chevrolet Equinox 2019-22"),
  CAR.TRAILBLAZER: GMCarInfo("Chevrolet Trailblazer 2021-22"),

  CAR.VOLT_CC: GMCarInfo("Chevrolet Volt No ACC"),
  CAR.BOLT_CC: GMCarInfo("Chevrolet Bolt No ACC"),
  CAR.EQUINOX_CC: GMCarInfo("Chevrolet Equinox No ACC"),
  CAR.SUBURBAN: GMCarInfo("Chevrolet Suburban Premier 2016-2020"),
  CAR.SUBURBAN_CC: GMCarInfo("Chevrolet Suburban No ACC"),
  CAR.YUKON_CC: GMCarInfo("GMC Yukon No ACC"),
  CAR.CT6_CC: GMCarInfo("Cadillac CT6 No ACC"),
  CAR.TRAILBLAZER_CC: GMCarInfo("Chevrolet Trailblazer 2024 No ACC"),
  CAR.XT4: GMCarInfo("Cadillac XT4 2023", "Driver Assist Package"),
<<<<<<< HEAD
  CAR.TAHOE_2019: GMCarInfo("Chevrolet Tahoe 2019", "Adaptive Cruise Control (ACC) & LKAS"),
=======
  CAR.TRAX: GMCarInfo("Chevrolet TRAX 2024"),
>>>>>>> 07f4fa5b
}


class CruiseButtons:
  INIT = 0
  UNPRESS = 1
  RES_ACCEL = 2
  DECEL_SET = 3
  MAIN = 5
  CANCEL = 6

class AccState:
  OFF = 0
  ACTIVE = 1
  FAULTED = 3
  STANDSTILL = 4

class CanBus:
  POWERTRAIN = 0
  OBSTACLE = 1
  CAMERA = 2
  CHASSIS = 2
  LOOPBACK = 128
  DROPPED = 192

class GMFlags(IntFlag):
  PEDAL_LONG = 1
  CC_LONG = 2
  NO_CAMERA = 4
  NO_ACCELERATOR_POS_MSG = 8


GM_RX_OFFSET = 0x400

DBC: Dict[str, Dict[str, str]] = defaultdict(lambda: dbc_dict('gm_global_a_powertrain_generated', 'gm_global_a_object', chassis_dbc='gm_global_a_chassis'))
DBC[CAR.VOLT] = dbc_dict('gm_global_a_powertrain_volt', 'gm_global_a_object', chassis_dbc='gm_global_a_chassis')
DBC[CAR.VOLT_CC] = DBC[CAR.VOLT]

EV_CAR = {CAR.VOLT, CAR.BOLT_EUV, CAR.VOLT_CC, CAR.BOLT_CC}
CC_ONLY_CAR = {CAR.VOLT_CC, CAR.BOLT_CC, CAR.EQUINOX_CC, CAR.SUBURBAN_CC, CAR.YUKON_CC, CAR.CT6_CC, CAR.TRAILBLAZER_CC}

# We're integrated at the Safety Data Gateway Module on these cars
SDGM_CAR = {CAR.XT4}

# Slow acceleration cars
SLOW_ACC = {CAR.SILVERADO} if Params().get_bool("GasRegenCmd") else set()

# We're integrated at the camera with VOACC on these cars (instead of ASCM w/ OBD-II harness)
<<<<<<< HEAD
CAMERA_ACC_CAR = {CAR.BOLT_EUV, CAR.SILVERADO, CAR.EQUINOX, CAR.TRAILBLAZER, CAR.TAHOE_2019}
=======
CAMERA_ACC_CAR = {CAR.BOLT_EUV, CAR.SILVERADO, CAR.EQUINOX, CAR.TRAILBLAZER, CAR.TRAX}
>>>>>>> 07f4fa5b
CAMERA_ACC_CAR.update({CAR.VOLT_CC, CAR.BOLT_CC, CAR.EQUINOX_CC, CAR.YUKON_CC, CAR.CT6_CC, CAR.TRAILBLAZER_CC})

# Alt ASCMActiveCruiseControlStatus
ALT_ACCS = {CAR.TAHOE_2019}

STEER_THRESHOLD = 1.0<|MERGE_RESOLUTION|>--- conflicted
+++ resolved
@@ -111,11 +111,8 @@
   CT6_CC = "CADILLAC CT6 NO ACC"
   TRAILBLAZER_CC = "CHEVROLET TRAILBLAZER 2024 NO ACC"
   XT4 = "CADILLAC XT4 2023"
-<<<<<<< HEAD
   TAHOE_2019 = "CHEVROLET TAHOE 2019"
-=======
   TRAX = "CHEVROLET TRAX 2024"
->>>>>>> 07f4fa5b
 
 
 class Footnote(Enum):
@@ -168,11 +165,8 @@
   CAR.CT6_CC: GMCarInfo("Cadillac CT6 No ACC"),
   CAR.TRAILBLAZER_CC: GMCarInfo("Chevrolet Trailblazer 2024 No ACC"),
   CAR.XT4: GMCarInfo("Cadillac XT4 2023", "Driver Assist Package"),
-<<<<<<< HEAD
   CAR.TAHOE_2019: GMCarInfo("Chevrolet Tahoe 2019", "Adaptive Cruise Control (ACC) & LKAS"),
-=======
   CAR.TRAX: GMCarInfo("Chevrolet TRAX 2024"),
->>>>>>> 07f4fa5b
 }
 
 
@@ -221,11 +215,7 @@
 SLOW_ACC = {CAR.SILVERADO} if Params().get_bool("GasRegenCmd") else set()
 
 # We're integrated at the camera with VOACC on these cars (instead of ASCM w/ OBD-II harness)
-<<<<<<< HEAD
-CAMERA_ACC_CAR = {CAR.BOLT_EUV, CAR.SILVERADO, CAR.EQUINOX, CAR.TRAILBLAZER, CAR.TAHOE_2019}
-=======
-CAMERA_ACC_CAR = {CAR.BOLT_EUV, CAR.SILVERADO, CAR.EQUINOX, CAR.TRAILBLAZER, CAR.TRAX}
->>>>>>> 07f4fa5b
+CAMERA_ACC_CAR = {CAR.BOLT_EUV, CAR.SILVERADO, CAR.EQUINOX, CAR.TRAILBLAZER, CAR.TAHOE_2019, CAR.TRAX}
 CAMERA_ACC_CAR.update({CAR.VOLT_CC, CAR.BOLT_CC, CAR.EQUINOX_CC, CAR.YUKON_CC, CAR.CT6_CC, CAR.TRAILBLAZER_CC})
 
 # Alt ASCMActiveCruiseControlStatus
